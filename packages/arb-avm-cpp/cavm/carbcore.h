/*
 * Copyright 2019-2020, Offchain Labs, Inc.
 *
 * Licensed under the Apache License, Version 2.0 (the "License");
 * you may not use this file except in compliance with the License.
 * You may obtain a copy of the License at
 *
 *    http://www.apache.org/licenses/LICENSE-2.0
 *
 * Unless required by applicable law or agreed to in writing, software
 * distributed under the License is distributed on an "AS IS" BASIS,
 * WITHOUT WARRANTIES OR CONDITIONS OF ANY KIND, either express or implied.
 * See the License for the specific language governing permissions and
 * limitations under the License.
 */
#ifndef carbcore_h
#define carbcore_h

#include "ctypes.h"

#ifdef __cplusplus
extern "C" {
#endif

int arbCoreStartThread(CArbCore* arbcore_ptr);
void arbCoreAbortThread(CArbCore* arbcore_ptr);
int arbCoreMachineIdle(CArbCore* arbcore_ptr);
void* arbCoreMachineMessagesRead(CArbCore* arbcore_ptr);
int arbCoreMessagesStatus(CArbCore* arbcore_ptr);
char* arbCoreMessagesClearError(CArbCore* arbcore_ptr);

int arbCoreDeliverMessages(CArbCore* arbcore_ptr,
                           void* previous_inbox_acc_ptr,
                           ByteSliceArray sequencer_batch_items_slice,
                           ByteSliceArray delayed_messages_slice,
                           void* reorg_message_count_ptr);

Uint256Result arbCoreGetLogCount(CArbCore* arbcore_ptr);

ByteSliceArrayResult arbCoreGetLogs(CArbCore* arbcore_ptr,
                                    const void* start_index_ptr,
                                    const void* count_ptr);

Uint256Result arbCoreGetSendCount(CArbCore* arbcore_ptr);

ByteSliceArrayResult arbCoreGetSends(CArbCore* arbcore_ptr,
                                     const void* start_index_ptr,
                                     const void* count_ptr);

Uint256Result arbCoreGetMessageCount(CArbCore* arbcore_ptr);

<<<<<<< HEAD
int arbCoreSetCheckpointMinMessageIndex(CArbCore* arbcore_ptr,
                                        const void* message_index);
=======
Uint256Result arbCoreGetTotalDelayedMessagesSequenced(CArbCore* arbcore_ptr);
>>>>>>> 85c64e36

ByteSliceArrayResult arbCoreGetMessages(CArbCore* arbcore_ptr,
                                        const void* start_index_ptr,
                                        const void* count_ptr);

ByteSliceArrayResult arbCoreGetSequencerBatchItems(CArbCore* arbcore_ptr,
                                                   const void* start_index_ptr,
                                                   const void* count_ptr);

Uint256Result arbCoreGetSequencerBlockNumberAt(CArbCore* arbcore_ptr,
                                               const void* seq_num_ptr);

ByteSliceResult arbCoreGenInboxProof(CArbCore* arbcore_ptr,
                                     const void* seq_num_ptr,
                                     const void* batch_index_ptr,
                                     const void* batch_end_count_ptr);

int arbCoreGetInboxAcc(CArbCore* arbcore_ptr, const void* index_ptr, void* ret);
int arbCoreGetDelayedInboxAcc(CArbCore* arbcore_ptr,
                              const void* index_ptr,
                              void* ret);
int arbCoreGetInboxAccPair(CArbCore* arbcore_ptr,
                           const void* index1_ptr,
                           const void* index2_ptr,
                           void* ret1,
                           void* ret2);
int arbCoreCountMatchingBatchAccs(CArbCore* arbcore_ptr, ByteSlice data);
Uint256Result arbCoreGetDelayedMessagesToSequence(CArbCore* arbcore_ptr,
                                                  const void* max_block_number);

Uint256Result arbCoreLogsCursorGetPosition(CArbCore* arbcore_ptr,
                                           const void* index_ptr);
int arbCoreLogsCursorRequest(CArbCore* arbcore_ptr,
                             const void* cursor_index,
                             const void* count);
IndexedDoubleByteSliceArrayResult arbCoreLogsCursorGetLogs(
    CArbCore* arbcore_ptr,
    const void* index_ptr);
int arbCoreLogsCursorConfirmReceived(CArbCore* arbcore_ptr,
                                     const void* cursor_index);
int arbCoreLogsCursorCheckError(CArbCore* arbcore_ptr,
                                const void* cursor_index);
char* arbCoreLogsCursorClearError(CArbCore* arbcore_ptr,
                                  const void* cursor_index);

CExecutionCursor* arbCoreGetExecutionCursor(CArbCore* arbcore_ptr,
                                            const void* total_gas_used_ptr);
int arbCoreAdvanceExecutionCursor(CArbCore* arbcore_ptr,
                                  CExecutionCursor* execution_cursor_ptr,
                                  const void* max_gas_ptr,
                                  int go_over_gas);
CMachine* arbCoreGetLastMachine(CArbCore* arbcore_ptr);
CMachine* arbCoreTakeMachine(CArbCore* arbcore_ptr,
                             CExecutionCursor* execution_cursor_ptr);
CMachine* arbCoreGetMachineForSideload(CArbCore* arbcore_ptr,
                                       uint64_t block_number);

#ifdef __cplusplus
}
#endif

#endif /* carbcore_h */<|MERGE_RESOLUTION|>--- conflicted
+++ resolved
@@ -49,12 +49,10 @@
 
 Uint256Result arbCoreGetMessageCount(CArbCore* arbcore_ptr);
 
-<<<<<<< HEAD
 int arbCoreSetCheckpointMinMessageIndex(CArbCore* arbcore_ptr,
                                         const void* message_index);
-=======
+
 Uint256Result arbCoreGetTotalDelayedMessagesSequenced(CArbCore* arbcore_ptr);
->>>>>>> 85c64e36
 
 ByteSliceArrayResult arbCoreGetMessages(CArbCore* arbcore_ptr,
                                         const void* start_index_ptr,

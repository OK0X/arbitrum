/*
 * Copyright 2019, Offchain Labs, Inc.
 *
 * Licensed under the Apache License, Version 2.0 (the "License");
 * you may not use this file except in compliance with the License.
 * You may obtain a copy of the License at
 *
 *    http://www.apache.org/licenses/LICENSE-2.0
 *
 * Unless required by applicable law or agreed to in writing, software
 * distributed under the License is distributed on an "AS IS" BASIS,
 * WITHOUT WARRANTIES OR CONDITIONS OF ANY KIND, either express or implied.
 * See the License for the specific language governing permissions and
 * limitations under the License.
 */

#ifndef cmachine_h
#define cmachine_h

#include <stdint.h>
#include "carbstorage.h"

#ifdef __cplusplus
extern "C" {
#endif

enum CBlockType {
    BLOCK_TYPE_NOT_BLOCKED = 0,
    BLOCK_TYPE_HALT = 1,
    BLOCK_TYPE_ERROR = 2,
    BLOCK_TYPE_BREAKPOINT = 3,
    BLOCK_TYPE_INBOX = 4,
    BLOCK_TYPE_SEND = 5,
    BLOCK_TYPE_SIDELOAD = 6
};

typedef enum {
    STATUS_EXTENSIVE = 0,
    STATUS_ERROR_STOP = 1,
    STATUS_HALT = 2,
    // STATE_UNKNOWN is used if the underlying MachineState state isn't a valid
    // value
    STATE_UNKNOWN = 3
} CStatus;

typedef struct {
    enum CBlockType blockType;
    ByteSlice val;
} CBlockReason;

typedef struct {
    ByteSlice standard_proof;
    ByteSlice buffer_proof;
} COneStepProof;

CMachine* machineCreate(const char* filename);
void machineDestroy(CMachine* m);

// Ret must have 32 bytes of storage allocated for returned hash
void machineHash(CMachine* m, void* ret);
CMachine* machineClone(CMachine* m);

// Ret must have 32 bytes of storage allocated for returned hash
CStatus machineCurrentStatus(CMachine* m);
CBlockReason machineIsBlocked(CMachine* m, int newMessages);

<<<<<<< HEAD
RawAssertion executeAssertion(CMachine* m, const CMachineExecutionConfig* c);
=======
RawAssertion executeAssertion(CMachine* m,
                              void* before_send_acc_data,
                              void* before_log_acc_data,
                              uint64_t max_gas,
                              int go_over_gas,
                              ByteSliceArray inbox_messages,
                              int final_message_of_block);
>>>>>>> 84644e31

COneStepProof machineMarshallForProof(CMachine* m);

ByteSlice machineMarshallState(CMachine* m);

char* machineInfo(CMachine* m);

int checkpointMachine(CMachine* m, CArbStorage* storage);

CMachineExecutionConfig* machineExecutionConfigCreate();
void machineExecutionConfigDestroy(CMachineExecutionConfig* m);
void* machineExecutionConfigClone(CMachineExecutionConfig* c);
void machineExecutionConfigSetMaxGas(CMachineExecutionConfig* c,
                                     uint64_t max_gas,
                                     int go_over_gas);
void machineExecutionConfigSetInboxMessages(CMachineExecutionConfig* c,
                                            ByteSliceArray bytes);
void machineExecutionConfigSetFinalMessageOfBlock(CMachineExecutionConfig* c,
                                                  int final_message_of_block);
void machineExecutionConfigSetSideloads(CMachineExecutionConfig* c,
                                        ByteSliceArray bytes);
void machineExecutionConfigSetStopOnSideload(CMachineExecutionConfig* c,
                                             int stop_on_sideload);

#ifdef __cplusplus
}
#endif

#endif /* cmachine_h */<|MERGE_RESOLUTION|>--- conflicted
+++ resolved
@@ -64,17 +64,10 @@
 CStatus machineCurrentStatus(CMachine* m);
 CBlockReason machineIsBlocked(CMachine* m, int newMessages);
 
-<<<<<<< HEAD
-RawAssertion executeAssertion(CMachine* m, const CMachineExecutionConfig* c);
-=======
 RawAssertion executeAssertion(CMachine* m,
+                              const CMachineExecutionConfig* c,
                               void* before_send_acc_data,
-                              void* before_log_acc_data,
-                              uint64_t max_gas,
-                              int go_over_gas,
-                              ByteSliceArray inbox_messages,
-                              int final_message_of_block);
->>>>>>> 84644e31
+                              void* before_log_acc_data);
 
 COneStepProof machineMarshallForProof(CMachine* m);
 

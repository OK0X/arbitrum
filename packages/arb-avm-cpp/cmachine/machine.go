--- conflicted
+++ resolved
@@ -197,20 +197,7 @@
 
 func (m *Machine) MarshalForProof() ([]byte, []byte, error) {
 	rawProof := C.machineMarshallForProof(m.c)
-<<<<<<< HEAD
-	bytes := receiveByteSlice(rawProof)
-	if len(bytes) == 0 {
-		return nil, errors.Errorf("Error marshaling machine for proof")
-	}
-	return bytes, nil
-}
-
-func (m *Machine) MarshalBufferProof() ([]byte, error) {
-	rawProof := C.machineMarshallBufferProof(m.c)
-	return receiveByteSlice(rawProof), nil
-=======
 	return receiveByteSlice(rawProof.standard_proof), receiveByteSlice(rawProof.buffer_proof), nil
->>>>>>> 50175d29
 }
 
 func (m *Machine) MarshalState() ([]byte, error) {

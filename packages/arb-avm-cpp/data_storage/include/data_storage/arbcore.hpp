/*
 * Copyright 2020-2021, Offchain Labs, Inc.
 *
 * Licensed under the Apache License, Version 2.0 (the "License");
 * you may not use this file except in compliance with the License.
 * You may obtain a copy of the License at
 *
 *    http://www.apache.org/licenses/LICENSE-2.0
 *
 * Unless required by applicable law or agreed to in writing, software
 * distributed under the License is distributed on an "AS IS" BASIS,
 * WITHOUT WARRANTIES OR CONDITIONS OF ANY KIND, either express or implied.
 * See the License for the specific language governing permissions and
 * limitations under the License.
 */

#ifndef arbcore_hpp
#define arbcore_hpp

#include <avm/machine.hpp>
#include <avm_values/bigint.hpp>
#include <data_storage/datacursor.hpp>
#include <data_storage/datastorage.hpp>
#include <data_storage/executioncursor.hpp>
#include <data_storage/messageentry.hpp>
#include <data_storage/readsnapshottransaction.hpp>
#include <data_storage/storageresultfwd.hpp>
#include <data_storage/value/code.hpp>
#include <data_storage/value/valuecache.hpp>
#include <utility>

#include <avm/machinethread.hpp>
#include <map>
#include <memory>
#include <queue>
#include <shared_mutex>
#include <thread>
#include <utility>
#include <vector>

namespace rocksdb {
class TransactionDB;
class Status;
struct Slice;
class ColumnFamilyHandle;
}  // namespace rocksdb

struct RawMessageInfo {
    std::vector<unsigned char> message;
    uint256_t sequence_number;
    uint256_t accumulator;

    RawMessageInfo(std::vector<unsigned char> message_,
                   uint256_t sequence_number_,
                   uint256_t accumulator_)
        : message(std::move(message_)),
          sequence_number(sequence_number_),
          accumulator(accumulator_) {}
};

class ArbCore {
   public:
    typedef enum {
        MESSAGES_EMPTY,    // Out: Ready to receive messages
        MESSAGES_READY,    // In:  Messages in vector
        MESSAGES_SUCCESS,  // Out:  Messages processed successfully
        MESSAGES_ERROR     // Out: Error processing messages
    } message_status_enum;

    struct logscursor_logs {
        uint256_t first_log_index;
        std::vector<value> logs;
        std::vector<value> deleted_logs;
    };

   private:
    struct message_data_struct {
        uint256_t previous_batch_acc;
        std::vector<std::vector<unsigned char>> sequencer_batch_items;
        std::vector<std::vector<unsigned char>> delayed_messages;
        std::optional<uint256_t> reorg_batch_items;
    };

   private:
    std::unique_ptr<std::thread> core_thread;

    // Core thread input
    std::atomic<bool> arbcore_abort{false};

    std::shared_ptr<DataStorage> data_storage;

    std::unique_ptr<MachineThread> machine;
    std::shared_ptr<Code> code{};
    uint256_t checkpoint_min_gas_interval;

    // Cache a machine ready to sideload view transactions just after recent
    // blocks
    std::shared_mutex sideload_cache_mutex;
    std::map<uint256_t, std::unique_ptr<Machine>> sideload_cache;

    // Core thread inbox status input/output. Core thread will update if and
    // only if set to MESSAGES_READY
    std::atomic<message_status_enum> message_data_status{MESSAGES_EMPTY};

    // Core thread inbox input
    message_data_struct message_data;

    // Core thread inbox output
    std::string core_error_string;

    // Core thread logs output
    std::vector<DataCursor> logs_cursors{1};

    // Core thread machine state output
    std::atomic<bool> machine_idle{false};
    std::atomic<bool> machine_error{false};
    std::string machine_error_string;

    std::unique_ptr<Machine> last_machine;
    std::shared_mutex last_machine_mutex;

<<<<<<< HEAD
    // Core thread input for cleanup related data
    std::atomic<bool> update_cleanup{false};
    std::mutex cleanup_mutex;
    uint256_t checkpoints_min_message_index_input;

    // Delete checkpoints containing messages older than
    // checkpoints_min_message_index
    uint256_t checkpoints_min_message_index;
=======
    std::shared_mutex old_machine_cache_mutex;
    std::map<uint256_t, std::unique_ptr<Machine>> old_machine_cache;
    // Not protected by mutex! Must only be used by the main ArbCore thread.
    uint256_t last_old_machine_cache_gas;
>>>>>>> 85c64e36

   public:
    ArbCore() = delete;
    ArbCore(std::shared_ptr<DataStorage> data_storage_,
            uint256_t checkpoint_min_gas_interval);

    ~ArbCore() { abortThread(); }
    rocksdb::Status initialize(const LoadedExecutable& executable);
    bool initialized() const;
    void operator()();

   public:
    // Public Thread interaction
    bool startThread();
    void abortThread();

   private:
    // Private database interaction
    rocksdb::Status saveAssertion(ReadWriteTransaction& tx,
                                  const Assertion& assertion,
                                  uint256_t arb_gas_used);
    std::variant<rocksdb::Status, MachineStateKeys> getCheckpoint(
        ReadTransaction& tx,
        const uint256_t& arb_gas_used) const;
    std::variant<rocksdb::Status, MachineStateKeys> getCheckpointUsingGas(
        ReadSnapshotTransaction& tx,
        const uint256_t& total_gas,
        bool after_gas);
    rocksdb::Status reorgToMessageCountOrBefore(const uint256_t& message_count,
                                                bool use_latest,
                                                ValueCache& cache);
    template <class T>
    std::unique_ptr<T> getMachineUsingStateKeys(
        const ReadSnapshotTransaction& tx,
        const MachineStateKeys& state_data,
        ValueCache& value_cache) const;

    template <class T>
    std::unique_ptr<T> getMachineUsingStateKeysUnsafe(
        const ReadTransaction& tx,
        const MachineStateKeys& state_data,
        ValueCache& value_cache) const;

   public:
    // To be deprecated, use checkpoints instead
    template <class T>
    std::unique_ptr<T> getMachine(uint256_t machineHash,
                                  ValueCache& value_cache);

   private:
    rocksdb::Status saveCheckpoint(ReadWriteTransaction& tx);

   public:
    // Useful for unit tests
    // Do not call triggerSaveCheckpoint from multiple threads at the same time
    rocksdb::Status triggerSaveCheckpoint();
    bool isCheckpointsEmpty(ReadTransaction& tx) const;
    uint256_t maxCheckpointGas();

   public:
    // Managing machine state
    bool machineIdle();
    std::optional<std::string> machineClearError();
    std::unique_ptr<Machine> getLastMachine();
    uint256_t machineMessagesRead();

   public:
    // Sending messages to core thread
    bool deliverMessages(
        const uint256_t& previous_inbox_acc,
        std::vector<std::vector<unsigned char>> sequencer_batch_items,
        std::vector<std::vector<unsigned char>> delayed_messages,
        const std::optional<uint256_t>& reorg_batch_items);
    message_status_enum messagesStatus();
    std::string messagesClearError();
    void checkpointsSetMinMessageIndex(uint256_t message_index);

   public:
    // Logs Cursor interaction
    bool logsCursorRequest(size_t cursor_index, uint256_t count);
    ValueResult<logscursor_logs> logsCursorGetLogs(size_t cursor_index);
    bool logsCursorCheckError(size_t cursor_index) const;
    std::string logsCursorClearError(size_t cursor_index);
    bool logsCursorConfirmReceived(size_t cursor_index);
    ValueResult<uint256_t> logsCursorPosition(size_t cursor_index) const;

   private:
    // Logs cursor internal functions
    void handleLogsCursorRequested(ReadTransaction& tx,
                                   size_t cursor_index,
                                   ValueCache& cache);
    rocksdb::Status handleLogsCursorReorg(size_t cursor_index,
                                          uint256_t log_count,
                                          ValueCache& cache);

   public:
    // Execution Cursor interaction
    ValueResult<std::unique_ptr<ExecutionCursor>> getExecutionCursor(
        uint256_t total_gas_used,
        ValueCache& cache);
    rocksdb::Status advanceExecutionCursor(ExecutionCursor& execution_cursor,
                                           uint256_t max_gas,
                                           bool go_over_gas,
                                           ValueCache& cache);

    std::unique_ptr<Machine> takeExecutionCursorMachine(
        ExecutionCursor& execution_cursor,
        ValueCache& cache) const;

   private:
    // Execution cursor internal functions
    rocksdb::Status advanceExecutionCursorImpl(
        ExecutionCursor& execution_cursor,
        uint256_t total_gas_used,
        bool go_over_gas,
        size_t message_group_size,
        ValueCache& cache);

    std::unique_ptr<Machine>& resolveExecutionCursorMachine(
        const ReadSnapshotTransaction& tx,
        ExecutionCursor& execution_cursor,
        ValueCache& cache) const;
    std::unique_ptr<Machine> takeExecutionCursorMachineImpl(
        const ReadSnapshotTransaction& tx,
        ExecutionCursor& execution_cursor,
        ValueCache& cache) const;

   public:
    ValueResult<uint256_t> logInsertedCount() const;
    ValueResult<uint256_t> sendInsertedCount() const;
    ValueResult<uint256_t> messageEntryInsertedCount() const;
    ValueResult<uint256_t> totalDelayedMessagesSequenced() const;
    ValueResult<std::vector<value>> getLogs(uint256_t index,
                                            uint256_t count,
                                            ValueCache& valueCache);
    ValueResult<std::vector<std::vector<unsigned char>>> getSends(
        uint256_t index,
        uint256_t count) const;

    ValueResult<std::vector<std::vector<unsigned char>>> getMessages(
        uint256_t index,
        uint256_t count) const;
    ValueResult<std::vector<std::vector<unsigned char>>> getSequencerBatchItems(
        uint256_t index,
        uint256_t count) const;
    ValueResult<uint256_t> getSequencerBlockNumberAt(
        uint256_t sequence_number) const;
    ValueResult<std::vector<unsigned char>> genInboxProof(
        uint256_t seq_num,
        uint256_t batch_index,
        uint256_t batch_end_count) const;

    ValueResult<uint256_t> getInboxAcc(uint256_t index);
    ValueResult<uint256_t> getDelayedInboxAcc(uint256_t index);
    ValueResult<uint256_t> getDelayedInboxAccImpl(const ReadTransaction& tx,
                                                  uint256_t index);
    ValueResult<std::pair<uint256_t, uint256_t>> getInboxAccPair(
        uint256_t index1,
        uint256_t index2);

    ValueResult<size_t> countMatchingBatchAccs(
        std::vector<std::pair<uint256_t, uint256_t>> seq_nums_and_accs) const;

    ValueResult<uint256_t> getDelayedMessagesToSequence(
        uint256_t max_block_number) const;

   private:
    ValueResult<std::vector<RawMessageInfo>> getMessagesImpl(
        const ReadConsistentTransaction& tx,
        uint256_t index,
        uint256_t count,
        std::optional<uint256_t> start_acc) const;
    ValueResult<SequencerBatchItem> getNextSequencerBatchItem(
        const ReadTransaction& tx,
        uint256_t sequence_number) const;

    template <typename T>
    rocksdb::Status resolveStagedMessage(const ReadTransaction& tx,
                                         T& machine_state);
    // Private database interaction
    ValueResult<uint256_t> logInsertedCountImpl(
        const ReadTransaction& tx) const;

    ValueResult<uint256_t> logProcessedCount(ReadTransaction& tx) const;
    rocksdb::Status updateLogProcessedCount(ReadWriteTransaction& tx,
                                            rocksdb::Slice value_slice);
    ValueResult<uint256_t> sendInsertedCountImpl(
        const ReadTransaction& tx) const;

    ValueResult<uint256_t> sendProcessedCount(ReadTransaction& tx) const;
    rocksdb::Status updateSendProcessedCount(ReadWriteTransaction& tx,
                                             rocksdb::Slice value_slice);
    ValueResult<uint256_t> messageEntryInsertedCountImpl(
        const ReadTransaction& tx) const;
    ValueResult<uint256_t> delayedMessageEntryInsertedCountImpl(
        const ReadTransaction& tx) const;
    ValueResult<uint256_t> totalDelayedMessagesSequencedImpl(
        const ReadTransaction& tx) const;

    rocksdb::Status saveLogs(ReadWriteTransaction& tx,
                             const std::vector<value>& val);
    rocksdb::Status saveSends(
        ReadWriteTransaction& tx,
        const std::vector<std::vector<unsigned char>>& sends);

   private:
<<<<<<< HEAD
    std::optional<rocksdb::Status> addMessages(
        const std::vector<std::vector<unsigned char>>& new_messages,
        bool last_block_complete,
        const uint256_t& prev_inbox_acc,
        const std::optional<uint256_t>& reorg_message_count,
        ValueCache& cache);
    ValueResult<std::vector<value>> getLogsImpl(ReadSnapshotTransaction& tx,
                                                uint256_t index,
                                                uint256_t count,
                                                ValueCache& valueCache);
=======
    rocksdb::Status addMessages(const message_data_struct& data,
                                ValueCache& cache);
    ValueResult<std::vector<value>> getLogsNoLock(ReadTransaction& tx,
                                                  uint256_t index,
                                                  uint256_t count,
                                                  ValueCache& valueCache);
>>>>>>> 85c64e36

    ValueResult<std::vector<MachineMessage>> readNextMessages(
        const ReadConsistentTransaction& tx,
        const InboxState& fully_processed_inbox,
        size_t count) const;

<<<<<<< HEAD
    ValueResult<std::pair<bool, std::vector<InboxMessage>>>
    executionCursorGetMessages(ReadSnapshotTransaction& tx,
                               const ExecutionCursor& execution_cursor,
                               const uint256_t& orig_message_group_size);

    std::variant<rocksdb::Status, MachineStateKeys> getClosestExecutionMachine(
        ReadSnapshotTransaction& tx,
        const uint256_t& total_gas_used,
        bool is_for_sideload = false);
=======
    bool isValid(const ReadTransaction& tx,
                 const InboxState& fully_processed_inbox) const;

    std::variant<rocksdb::Status, ExecutionCursor> getClosestExecutionMachine(
        ReadTransaction& tx,
        const uint256_t& total_gas_used);
>>>>>>> 85c64e36

    rocksdb::Status updateLogInsertedCount(ReadWriteTransaction& tx,
                                           const uint256_t& log_index);
    rocksdb::Status updateSendInsertedCount(ReadWriteTransaction& tx,
                                            const uint256_t& send_index);

   public:
    // Public sideload interaction
    ValueResult<std::unique_ptr<Machine>> getMachineForSideload(
        const uint256_t& block_number,
        ValueCache& cache);

    ValueResult<uint256_t> getSideloadPosition(ReadTransaction& tx,
                                               const uint256_t& block_number);

   private:
    // Private sideload interaction
    rocksdb::Status saveSideloadPosition(ReadWriteTransaction& tx,
                                         const uint256_t& block_number,
                                         const uint256_t& arb_gas_used);

    rocksdb::Status deleteSideloadsStartingAt(ReadWriteTransaction& tx,
                                              const uint256_t& block_number);
    rocksdb::Status logsCursorSaveCurrentTotalCount(ReadWriteTransaction& tx,
                                                    size_t cursor_index,
                                                    uint256_t count);
    ValueResult<uint256_t> logsCursorGetCurrentTotalCount(
        const ReadTransaction& tx,
        size_t cursor_index) const;
    rocksdb::Status deleteOldCheckpoint(
        uint256_t delete_checkpoints_before_message_index);
};

std::optional<rocksdb::Status> deleteLogsStartingAt(ReadWriteTransaction& tx,
                                                    uint256_t log_index);

#endif /* arbcore_hpp */<|MERGE_RESOLUTION|>--- conflicted
+++ resolved
@@ -119,7 +119,6 @@
     std::unique_ptr<Machine> last_machine;
     std::shared_mutex last_machine_mutex;
 
-<<<<<<< HEAD
     // Core thread input for cleanup related data
     std::atomic<bool> update_cleanup{false};
     std::mutex cleanup_mutex;
@@ -128,12 +127,11 @@
     // Delete checkpoints containing messages older than
     // checkpoints_min_message_index
     uint256_t checkpoints_min_message_index;
-=======
+
     std::shared_mutex old_machine_cache_mutex;
     std::map<uint256_t, std::unique_ptr<Machine>> old_machine_cache;
     // Not protected by mutex! Must only be used by the main ArbCore thread.
     uint256_t last_old_machine_cache_gas;
->>>>>>> 85c64e36
 
    public:
     ArbCore() = delete;
@@ -159,7 +157,7 @@
         ReadTransaction& tx,
         const uint256_t& arb_gas_used) const;
     std::variant<rocksdb::Status, MachineStateKeys> getCheckpointUsingGas(
-        ReadSnapshotTransaction& tx,
+        ReadConsistentTransaction& tx,
         const uint256_t& total_gas,
         bool after_gas);
     rocksdb::Status reorgToMessageCountOrBefore(const uint256_t& message_count,
@@ -167,13 +165,7 @@
                                                 ValueCache& cache);
     template <class T>
     std::unique_ptr<T> getMachineUsingStateKeys(
-        const ReadSnapshotTransaction& tx,
-        const MachineStateKeys& state_data,
-        ValueCache& value_cache) const;
-
-    template <class T>
-    std::unique_ptr<T> getMachineUsingStateKeysUnsafe(
-        const ReadTransaction& tx,
+        const ReadConsistentTransaction& tx,
         const MachineStateKeys& state_data,
         ValueCache& value_cache) const;
 
@@ -340,49 +332,24 @@
         const std::vector<std::vector<unsigned char>>& sends);
 
    private:
-<<<<<<< HEAD
-    std::optional<rocksdb::Status> addMessages(
-        const std::vector<std::vector<unsigned char>>& new_messages,
-        bool last_block_complete,
-        const uint256_t& prev_inbox_acc,
-        const std::optional<uint256_t>& reorg_message_count,
-        ValueCache& cache);
-    ValueResult<std::vector<value>> getLogsImpl(ReadSnapshotTransaction& tx,
+    rocksdb::Status addMessages(const message_data_struct& data,
+                                ValueCache& cache);
+    ValueResult<std::vector<value>> getLogsImpl(ReadConsistentTransaction& tx,
                                                 uint256_t index,
                                                 uint256_t count,
                                                 ValueCache& valueCache);
-=======
-    rocksdb::Status addMessages(const message_data_struct& data,
-                                ValueCache& cache);
-    ValueResult<std::vector<value>> getLogsNoLock(ReadTransaction& tx,
-                                                  uint256_t index,
-                                                  uint256_t count,
-                                                  ValueCache& valueCache);
->>>>>>> 85c64e36
 
     ValueResult<std::vector<MachineMessage>> readNextMessages(
         const ReadConsistentTransaction& tx,
         const InboxState& fully_processed_inbox,
         size_t count) const;
 
-<<<<<<< HEAD
-    ValueResult<std::pair<bool, std::vector<InboxMessage>>>
-    executionCursorGetMessages(ReadSnapshotTransaction& tx,
-                               const ExecutionCursor& execution_cursor,
-                               const uint256_t& orig_message_group_size);
-
-    std::variant<rocksdb::Status, MachineStateKeys> getClosestExecutionMachine(
-        ReadSnapshotTransaction& tx,
-        const uint256_t& total_gas_used,
-        bool is_for_sideload = false);
-=======
     bool isValid(const ReadTransaction& tx,
                  const InboxState& fully_processed_inbox) const;
 
     std::variant<rocksdb::Status, ExecutionCursor> getClosestExecutionMachine(
-        ReadTransaction& tx,
+        ReadConsistentTransaction& tx,
         const uint256_t& total_gas_used);
->>>>>>> 85c64e36
 
     rocksdb::Status updateLogInsertedCount(ReadWriteTransaction& tx,
                                            const uint256_t& log_index);

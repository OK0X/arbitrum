--- conflicted
+++ resolved
@@ -140,22 +140,12 @@
                 *cursor.data, 100, false, value_cache);
             REQUIRE(advanceStatus.ok());
             REQUIRE(cursor.data->arb_gas_used > 0);
-<<<<<<< HEAD
-
-            auto inboxAcc = arbCore->getInboxAcc(1);
-            REQUIRE(inboxAcc.status.ok());
-
-            auto message_hashes = arbCore->getMessageHashes(0, 1);
-            REQUIRE(message_hashes.status.ok());
-            REQUIRE(message_hashes.data.size() == 1);
 
             auto before_sideload = arbCore->getMachineForSideload(
                 inbox_messages.back().block_number, value_cache);
             REQUIRE(before_sideload.status.ok());
             REQUIRE(before_sideload.data->machine_state.loadCurrentInstruction()
                         .op.opcode == OpCode::SIDELOAD);
-=======
->>>>>>> 786ff2ba
         }
     }
 }
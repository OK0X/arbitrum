/*
 * Copyright 2019, Offchain Labs, Inc.
 *
 * Licensed under the Apache License, Version 2.0 (the "License");
 * you may not use this file except in compliance with the License.
 * You may obtain a copy of the License at
 *
 *    http://www.apache.org/licenses/LICENSE-2.0
 *
 * Unless required by applicable law or agreed to in writing, software
 * distributed under the License is distributed on an "AS IS" BASIS,
 * WITHOUT WARRANTIES OR CONDITIONS OF ANY KIND, either express or implied.
 * See the License for the specific language governing permissions and
 * limitations under the License.
 */

pragma solidity ^0.5.3;

import "./GlobalWallet.sol";
import "./IGlobalPendingInbox.sol";

import "./arch/Protocol.sol";
import "./arch/Value.sol";

import "./libraries/SigUtils.sol";

import "@openzeppelin/contracts/ownership/Ownable.sol";

contract GlobalPendingInbox is GlobalWallet, IGlobalPendingInbox {

    uint8 internal constant TRANSACTION_MSG = 0;
    uint8 internal constant ETH_DEPOSIT = 1;
    uint8 internal constant ERC20_DEPOSIT = 2;
    uint8 internal constant ERC721_DEPOSIT = 3;

    using SafeMath for uint256;
    using Value for Value.Data;

    address internal constant ETH_ADDRESS = address(0);

    struct PendingInbox {
        bytes32 value;
        uint256 count;
    }

    mapping(address => PendingInbox) pending;

    function getPending() external returns(bytes32, uint) {
        PendingInbox storage pendingInbox = pending[msg.sender];
        return (pendingInbox.value, pendingInbox.count);
    }

    function registerForInbox() external {
        require(pending[msg.sender] == 0, "Pending must be uninitialized");
        pending[msg.sender] = Value.hashEmptyTuple();
    }

    function sendMessages(bytes calldata _messages) external {
<<<<<<< HEAD
        uint256 offset = 0;
=======
>>>>>>> 86b2c5e6
        bool valid;
        uint offset = 0;
        bytes32 messageHash;
        uint256 messageType;
        uint256 sender;
        bytes memory messageData;
<<<<<<< HEAD
        uint256 totalLength = _messages.length;
=======
        uint totalLength = _messages.length;

>>>>>>> 86b2c5e6
        while (offset < totalLength) {
            (
                valid, 
                offset, 
                messageHash, 
                messageType, 
                sender, 
                messageData) = Value.deserializeMessage(_messages, offset);

            if(valid){
                sendDeserializedMsgs(messageData, messageType);
            }
        }
    }

    function sendDeserializedMsgs(bytes memory messageData, uint256 messageType) private {
        if(messageType == TRANSACTION_MSG)
        {
            bool valid;
            uint256 vmAddress;
            uint256 contractAddress;
            uint256 seqNumber;
            uint256 value;
            (   valid,
                vmAddress,
                contractAddress,
                seqNumber,
                value,
                messageData
            ) = Value.getTransactionMsgData(messageData);
        
            if(valid){
                _deliverTransactionMessage(
                    msg.sender,
                    address(bytes20(bytes32(vmAddress))),
                    address(bytes20(bytes32(contractAddress))),
                    seqNumber,
                    value,
                    messageData
                );
            }
        }else if(messageType == ETH_DEPOSIT)
        {
            bool valid;
            uint256 destination;
            uint256 value;

<<<<<<< HEAD
    function registerForInbox() external {
        require(pending[msg.sender].value == 0, "Pending must be uninitialized");
        pending[msg.sender].value = Value.hashEmptyTuple();
    }
=======
            (   valid,
                destination,
                value
            ) = Value.getEthMsgData(messageData);

            if(valid){
                depositEthMessage(
                    address(bytes20(bytes32(destination))), 
                    value);
            }   

        }else if(messageType == ERC20_DEPOSIT)
        {
            bool valid;
            uint256 destination;
            uint256 tokenContract;
            uint256 value;

            (   valid,
                tokenContract,
                destination,
                value
            ) = Value.getERCTokenMsgData(messageData);

            if(valid){
                depositERC20Message(
                    address(bytes20(bytes32(destination))), //wrong
                    address(bytes20(bytes32(tokenContract))), 
                    address(bytes20(bytes32(destination))), 
                    value);
            }   

        }else if(messageType == ERC721_DEPOSIT)
        {
            bool valid;
            uint256 destination;
            uint256 tokenContract;
            uint256 value;

            (   valid,
                tokenContract,
                destination,
                value
            ) = Value.getERCTokenMsgData(messageData);

            if(valid){
                depositERC721Message(
                    address(bytes20(bytes32(destination))), //wrong
                    address(bytes20(bytes32(tokenContract))), 
                    address(bytes20(bytes32(destination))), 
                    value);
            }   

        }
>>>>>>> 86b2c5e6

    }

    function forwardTransactionMessage(
        address _vmAddress,
        address _contractAddress, 
        uint256 _seqNumber,
        uint256 _value,
        bytes calldata _data,
        bytes calldata _signature) external
    {
        address sender = SigUtils.recoverAddress(
            keccak256(
                abi.encodePacked(
                    _vmAddress,
                    _contractAddress,
                    _seqNumber,
                    _value,
                    Value.deserializeHashed(_data)
                )
            ),
            _signature
        );

        _deliverTransactionMessage(
            sender,
            _vmAddress,
            _contractAddress,
            _seqNumber,
            _value,
            _data
        );
    }

    function sendTransactionMessage(
        address _vmAddress,
        address _contractAddress, 
        uint256 _seqNumber,
        uint256 _value,
        bytes calldata _data) external
    {
        _deliverTransactionMessage(
            msg.sender,
            _vmAddress,
            _contractAddress,
            _seqNumber,
            _value,
            _data
        );
    }

    function depositEthMessage(address _destination) external payable 
    {
        depositEth(_destination);
        
        _deliverEthMessage(
            msg.sender,
            _destination,
            ETH_DEPOSIT,
            msg.value
        );

        emit IGlobalPendingInbox.EthDepositMessageDelivered(
            _destination,
            msg.sender,
            msg.value);
    }

    function depositEthMessage(address payable _destination, uint256 _value) public
    {
        transferEth(_destination, _value);
        
        _deliverEthMessage(
            msg.sender,
            _destination,
            ETH_DEPOSIT,
            _value
        );

        emit IGlobalPendingInbox.EthDepositMessageDelivered(
            _destination,
            msg.sender,
            _value);
    }

    function depositERC20Message(
        address _vmAddress,
        address _tokenContract,
        address _destination,
        uint256 _value
    )
        public
    {
        depositERC20(_tokenContract, _vmAddress, _value);

        _deliverERCTokenMessage(
            _vmAddress,
            msg.sender,
            _destination,
            ERC20_DEPOSIT,
            _tokenContract,
            _value);
    }

    function depositERC721Message(
        address _vmAddress,
        address _tokenContract,
        address _destination,
        uint256 _value) public
    {
        depositERC721(_tokenContract, _vmAddress, _value);

        _deliverERCTokenMessage(
            _vmAddress,
            msg.sender,
            _destination,
            ERC721_DEPOSIT,
            _tokenContract,
            _value);
    }

    function _deliverTransactionMessage(
        address _sender,
        address _vmAddress,
        address _contractAddress,
        uint256 _seqNumber,
        uint256 _value,
        bytes memory _data) private
    {
<<<<<<< HEAD
        PendingInbox storage pendingInbox = pending[_destination];
        if (pendingInbox.value != 0) {
=======
        if (pending[_vmAddress] != 0) 
        {
>>>>>>> 86b2c5e6
            bytes32 dataHash = Value.deserializeHashed(_data);
            bytes32 txHash = keccak256(
                abi.encodePacked(
                    _sender,
                    _contractAddress,
                    _seqNumber,
                    dataHash,
                    pending[_vmAddress]
                )
            );
<<<<<<< HEAD
            Value.Data[] memory dataValues = new Value.Data[](3);
            dataValues[0] = Value.newHashOnly(dataHash);
            dataValues[1] = Value.newInt(block.number);
            dataValues[2] = Value.newInt(uint(txHash));

            Value.Data[] memory values = new Value.Data[](4);
            values[0] = Value.newTuple(dataValues);
            values[1] = Value.newInt(uint256(_sender));
            values[2] = Value.newInt(_value);
            values[3] = Value.newInt(uint256(bytes32(_tokenType)));
            bytes32 messageHash =  Value.newTuple(values).hash().hash;

            pendingInbox.value = Protocol.addMessageToPending(
                pendingInbox.value,
                messageHash
            );
            pendingInbox.count++;
=======

            Value.Data[] memory msgValues = new Value.Data[](4);
            msgValues[0] = Value.newInt(uint256(_contractAddress));
            msgValues[1] = Value.newInt(_seqNumber);
            msgValues[2] = Value.newInt(_value);
            msgValues[3] = Value.newHashOnly(dataHash);

            Value.Data[] memory msgType = new Value.Data[](3);
            msgType[0] = Value.newInt(TRANSACTION_MSG);
            msgType[1] = Value.newInt(uint256(_sender));
            msgType[2] = Value.newTuple(msgValues);

            Value.Data[] memory dataMsg = new Value.Data[](4);
            dataMsg[0] = Value.newInt(block.timestamp);
            dataMsg[1] = Value.newInt(block.number);
            dataMsg[2] = Value.newInt(uint256(txHash));
            dataMsg[3] = Value.newTuple(msgType);

            bytes32 messageHash =  Value.newTuple(dataMsg).hash().hash;

            _deliverMessage(_vmAddress, messageHash);
>>>>>>> 86b2c5e6
        }

        emit IGlobalPendingInbox.TransactionMessageDelivered(
            _sender,
            _vmAddress,
            _contractAddress,
            _seqNumber,
            _value,
            _data);
    }

    function _deliverEthMessage(
        address _sender,
        address _destination,
        uint256 _messageType,
        uint256 _value) private
    {
        if (pending[_destination] != 0) 
        {
            bytes32 txHash = keccak256(
                abi.encodePacked(
                    _sender,
                    _destination,
                    _value,
                    pending[_destination]
                )
            );

            Value.Data[] memory msgValues = new Value.Data[](3);
            msgValues[0] = Value.newInt(uint256(_destination));
            msgValues[1] = Value.newInt(_value);

            Value.Data[] memory msgType = new Value.Data[](3);
            msgType[0] = Value.newInt(_messageType);
            msgType[1] = Value.newInt(uint256(_sender));
            msgType[2] = Value.newTuple(msgValues);

            Value.Data[] memory ethMsg = new Value.Data[](4);
            ethMsg[0] = Value.newInt(block.timestamp);
            ethMsg[1] = Value.newInt(block.number);
            ethMsg[2] = Value.newInt(uint256(txHash));
            ethMsg[3] = Value.newTuple(msgType);

            bytes32 messageHash =  Value.newTuple(ethMsg).hash().hash;

            _deliverMessage(_destination, messageHash);
        }
    }

    function _deliverERCTokenMessage(
        address _vmAddress,
        address _sender,
        address _destination,
        uint256 _messageType,
        address _tokenContract,
        uint256 _value) private
    {
        if (pending[_vmAddress] != 0) 
        {
            bytes32 txHash = keccak256(
                abi.encodePacked(
                    _sender,
                    _destination,
                    _tokenContract,
                    _value
                )
            );

            Value.Data[] memory msgValues = new Value.Data[](3);
            msgValues[0] = Value.newInt(uint256(_tokenContract));
            msgValues[1] = Value.newInt(uint256(_destination));
            msgValues[2] = Value.newInt(_value);

            Value.Data[] memory msgType = new Value.Data[](3);
            msgType[0] = Value.newInt(_messageType);
            msgType[1] = Value.newInt(uint256(_sender));
            msgType[2] = Value.newTuple(msgValues);

            Value.Data[] memory ercTokenMsg = new Value.Data[](4);
            ercTokenMsg[0] = Value.newInt(block.timestamp);
            ercTokenMsg[1] = Value.newInt(block.number);
            ercTokenMsg[2] = Value.newInt(uint(txHash));
            ercTokenMsg[3] = Value.newTuple(msgType);

            bytes32 messageHash =  Value.newTuple(ercTokenMsg).hash().hash;

            _deliverMessage(_vmAddress, messageHash);

            if(_messageType == ERC20_DEPOSIT){

            emit IGlobalPendingInbox.DepositERC20MessageDelivered(
                _vmAddress,
                msg.sender,
                _tokenContract,
                _value);

            }
        }

        if(_messageType == ERC20_DEPOSIT){

            emit IGlobalPendingInbox.DepositERC20MessageDelivered(
                _destination,
                msg.sender,
                _tokenContract,
                _value);

        }else if(_messageType == ERC721_DEPOSIT){

            emit IGlobalPendingInbox.DepositERC721MessageDelivered(
                _destination,
                msg.sender,
                _tokenContract,
                _value);
        }
    }

    function _deliverMessage(
        address _vmAddress,
        bytes32 _messageHash) private 
    {
        pending[_vmAddress] = Value.hashTuple([
            Value.newInt(0),
            Value.newHashOnly(pending[_vmAddress]),
            Value.newHashOnly(_messageHash)
        ]);
    }
}<|MERGE_RESOLUTION|>--- conflicted
+++ resolved
@@ -51,27 +51,19 @@
     }
 
     function registerForInbox() external {
-        require(pending[msg.sender] == 0, "Pending must be uninitialized");
-        pending[msg.sender] = Value.hashEmptyTuple();
+        require(pending[msg.sender].value == 0, "Pending must be uninitialized");
+        pending[msg.sender].value = Value.hashEmptyTuple();
     }
 
     function sendMessages(bytes calldata _messages) external {
-<<<<<<< HEAD
-        uint256 offset = 0;
-=======
->>>>>>> 86b2c5e6
         bool valid;
         uint offset = 0;
         bytes32 messageHash;
         uint256 messageType;
         uint256 sender;
         bytes memory messageData;
-<<<<<<< HEAD
         uint256 totalLength = _messages.length;
-=======
-        uint totalLength = _messages.length;
-
->>>>>>> 86b2c5e6
+
         while (offset < totalLength) {
             (
                 valid, 
@@ -119,21 +111,13 @@
             uint256 destination;
             uint256 value;
 
-<<<<<<< HEAD
-    function registerForInbox() external {
-        require(pending[msg.sender].value == 0, "Pending must be uninitialized");
-        pending[msg.sender].value = Value.hashEmptyTuple();
-    }
-=======
             (   valid,
                 destination,
                 value
             ) = Value.getEthMsgData(messageData);
 
             if(valid){
-                depositEthMessage(
-                    address(bytes20(bytes32(destination))), 
-                    value);
+                transferEth(address(bytes20(bytes32(destination))), value);
             }   
 
         }else if(messageType == ERC20_DEPOSIT)
@@ -179,8 +163,6 @@
             }   
 
         }
->>>>>>> 86b2c5e6
-
     }
 
     function forwardTransactionMessage(
@@ -231,7 +213,7 @@
         );
     }
 
-    function depositEthMessage(address _destination) external payable 
+    function depositEthMessage(address _vmAddress, address _destination) external payable 
     {
         depositEth(_destination);
         
@@ -243,12 +225,13 @@
         );
 
         emit IGlobalPendingInbox.EthDepositMessageDelivered(
-            _destination,
-            msg.sender,
+            _vmAddress,
+            msg.sender,
+            _destination,
             msg.value);
     }
 
-    function depositEthMessage(address payable _destination, uint256 _value) public
+    function depositEthMessage(address _vmAddress, address payable _destination, uint256 _value) public
     {
         transferEth(_destination, _value);
         
@@ -260,8 +243,9 @@
         );
 
         emit IGlobalPendingInbox.EthDepositMessageDelivered(
-            _destination,
-            msg.sender,
+            _vmAddress,
+            msg.sender,
+            _destination,
             _value);
     }
 
@@ -309,42 +293,18 @@
         uint256 _value,
         bytes memory _data) private
     {
-<<<<<<< HEAD
-        PendingInbox storage pendingInbox = pending[_destination];
+        PendingInbox storage pendingInbox = pending[_vmAddress];
+
         if (pendingInbox.value != 0) {
-=======
-        if (pending[_vmAddress] != 0) 
-        {
->>>>>>> 86b2c5e6
             bytes32 dataHash = Value.deserializeHashed(_data);
             bytes32 txHash = keccak256(
                 abi.encodePacked(
                     _sender,
                     _contractAddress,
                     _seqNumber,
-                    dataHash,
-                    pending[_vmAddress]
+                    dataHash
                 )
             );
-<<<<<<< HEAD
-            Value.Data[] memory dataValues = new Value.Data[](3);
-            dataValues[0] = Value.newHashOnly(dataHash);
-            dataValues[1] = Value.newInt(block.number);
-            dataValues[2] = Value.newInt(uint(txHash));
-
-            Value.Data[] memory values = new Value.Data[](4);
-            values[0] = Value.newTuple(dataValues);
-            values[1] = Value.newInt(uint256(_sender));
-            values[2] = Value.newInt(_value);
-            values[3] = Value.newInt(uint256(bytes32(_tokenType)));
-            bytes32 messageHash =  Value.newTuple(values).hash().hash;
-
-            pendingInbox.value = Protocol.addMessageToPending(
-                pendingInbox.value,
-                messageHash
-            );
-            pendingInbox.count++;
-=======
 
             Value.Data[] memory msgValues = new Value.Data[](4);
             msgValues[0] = Value.newInt(uint256(_contractAddress));
@@ -357,25 +317,23 @@
             msgType[1] = Value.newInt(uint256(_sender));
             msgType[2] = Value.newTuple(msgValues);
 
-            Value.Data[] memory dataMsg = new Value.Data[](4);
-            dataMsg[0] = Value.newInt(block.timestamp);
-            dataMsg[1] = Value.newInt(block.number);
-            dataMsg[2] = Value.newInt(uint256(txHash));
-            dataMsg[3] = Value.newTuple(msgType);
+            Value.Data[] memory dataMsg = new Value.Data[](3);
+            dataMsg[0] = Value.newInt(block.number);
+            dataMsg[1] = Value.newInt(uint256(txHash));
+            dataMsg[2] = Value.newTuple(msgType);
 
             bytes32 messageHash =  Value.newTuple(dataMsg).hash().hash;
 
             _deliverMessage(_vmAddress, messageHash);
->>>>>>> 86b2c5e6
+
+            emit IGlobalPendingInbox.TransactionMessageDelivered(
+                _sender,
+                _vmAddress,
+                _contractAddress,
+                _seqNumber,
+                _value,
+                _data);
         }
-
-        emit IGlobalPendingInbox.TransactionMessageDelivered(
-            _sender,
-            _vmAddress,
-            _contractAddress,
-            _seqNumber,
-            _value,
-            _data);
     }
 
     function _deliverEthMessage(
@@ -384,14 +342,13 @@
         uint256 _messageType,
         uint256 _value) private
     {
-        if (pending[_destination] != 0) 
+        if (pending[_destination].value != 0) 
         {
             bytes32 txHash = keccak256(
                 abi.encodePacked(
                     _sender,
                     _destination,
-                    _value,
-                    pending[_destination]
+                    _value
                 )
             );
 
@@ -404,11 +361,10 @@
             msgType[1] = Value.newInt(uint256(_sender));
             msgType[2] = Value.newTuple(msgValues);
 
-            Value.Data[] memory ethMsg = new Value.Data[](4);
-            ethMsg[0] = Value.newInt(block.timestamp);
-            ethMsg[1] = Value.newInt(block.number);
-            ethMsg[2] = Value.newInt(uint256(txHash));
-            ethMsg[3] = Value.newTuple(msgType);
+            Value.Data[] memory ethMsg = new Value.Data[](3);
+            ethMsg[0] = Value.newInt(block.number);
+            ethMsg[1] = Value.newInt(uint256(txHash));
+            ethMsg[2] = Value.newTuple(msgType);
 
             bytes32 messageHash =  Value.newTuple(ethMsg).hash().hash;
 
@@ -424,7 +380,7 @@
         address _tokenContract,
         uint256 _value) private
     {
-        if (pending[_vmAddress] != 0) 
+        if (pending[_vmAddress].value != 0) 
         {
             bytes32 txHash = keccak256(
                 abi.encodePacked(
@@ -445,11 +401,10 @@
             msgType[1] = Value.newInt(uint256(_sender));
             msgType[2] = Value.newTuple(msgValues);
 
-            Value.Data[] memory ercTokenMsg = new Value.Data[](4);
-            ercTokenMsg[0] = Value.newInt(block.timestamp);
-            ercTokenMsg[1] = Value.newInt(block.number);
-            ercTokenMsg[2] = Value.newInt(uint(txHash));
-            ercTokenMsg[3] = Value.newTuple(msgType);
+            Value.Data[] memory ercTokenMsg = new Value.Data[](3);
+            ercTokenMsg[0] = Value.newInt(block.number);
+            ercTokenMsg[1] = Value.newInt(uint(txHash));
+            ercTokenMsg[2] = Value.newTuple(msgType);
 
             bytes32 messageHash =  Value.newTuple(ercTokenMsg).hash().hash;
 
@@ -457,41 +412,37 @@
 
             if(_messageType == ERC20_DEPOSIT){
 
-            emit IGlobalPendingInbox.DepositERC20MessageDelivered(
-                _vmAddress,
-                msg.sender,
-                _tokenContract,
-                _value);
-
+                emit IGlobalPendingInbox.DepositERC20MessageDelivered(
+                    _vmAddress,
+                    _sender,
+                    _destination,
+                    _tokenContract,
+                    _value);
+
+            }else if(_messageType == ERC721_DEPOSIT){
+
+                emit IGlobalPendingInbox.DepositERC721MessageDelivered(
+                    _vmAddress,
+                    _sender,
+                    _destination,
+                    _tokenContract,
+                    _value);
             }
         }
 
-        if(_messageType == ERC20_DEPOSIT){
-
-            emit IGlobalPendingInbox.DepositERC20MessageDelivered(
-                _destination,
-                msg.sender,
-                _tokenContract,
-                _value);
-
-        }else if(_messageType == ERC721_DEPOSIT){
-
-            emit IGlobalPendingInbox.DepositERC721MessageDelivered(
-                _destination,
-                msg.sender,
-                _tokenContract,
-                _value);
-        }
     }
 
     function _deliverMessage(
-        address _vmAddress,
+        address _destination,
         bytes32 _messageHash) private 
     {
-        pending[_vmAddress] = Value.hashTuple([
-            Value.newInt(0),
-            Value.newHashOnly(pending[_vmAddress]),
-            Value.newHashOnly(_messageHash)
-        ]);
+        PendingInbox storage pendingInbox = pending[_destination];
+
+        pendingInbox.value = Protocol.addMessageToPending(
+            pendingInbox.value,
+            _messageHash
+        );
+
+        pendingInbox.count++;
     }
 }
/*
* Copyright 2020, Offchain Labs, Inc.
*
* Licensed under the Apache License, Version 2.0 (the "License");
* you may not use this file except in compliance with the License.
* You may obtain a copy of the License at
*
*    http://www.apache.org/licenses/LICENSE-2.0
*
* Unless required by applicable law or agreed to in writing, software
* distributed under the License is distributed on an "AS IS" BASIS,
* WITHOUT WARRANTIES OR CONDITIONS OF ANY KIND, either express or implied.
* See the License for the specific language governing permissions and
* limitations under the License.
 */

package arbosmachine

import (
	"github.com/rs/zerolog"
	"github.com/rs/zerolog/log"

	"github.com/offchainlabs/arbitrum/packages/arb-util/common"
	"github.com/offchainlabs/arbitrum/packages/arb-util/inbox"
	"github.com/offchainlabs/arbitrum/packages/arb-util/machine"
	"github.com/offchainlabs/arbitrum/packages/arb-util/protocol"
	"github.com/offchainlabs/arbitrum/packages/arb-util/value"
)

var logger = log.With().Stack().Str("component", "arbosmachine").Logger()

type Machine struct {
	machine.Machine
}

func New(mach machine.Machine) *Machine {
	return &Machine{Machine: mach}
}

func (m *Machine) Clone() machine.Machine {
	return &Machine{Machine: m.Machine.Clone()}
}

type callFrameAddresses struct {
	executor common.Address
	code     common.Address
}

func (cf callFrameAddresses) MarshalZerologObject(e *zerolog.Event) {
	e.Str("executor", cf.executor.Hex()).Str("code", cf.code.Hex())
}

func (cf callFrameAddresses) same() bool {
	return cf.executor == cf.code
}

func getAddresses(val value.Value) (callFrameAddresses, bool) {
	tup, ok := val.(*value.TupleValue)
	if !ok || tup.Len() != 2 {
		return callFrameAddresses{}, false
	}
	executorAddressVal, _ := tup.GetByInt64(0)
	codeAddressVal, _ := tup.GetByInt64(1)

	executorAddressInt, ok := executorAddressVal.(value.IntValue)
	if !ok {
		return callFrameAddresses{}, false
	}

	codeAddressInt, ok := codeAddressVal.(value.IntValue)
	if !ok {
		return callFrameAddresses{}, false
	}
	cf := callFrameAddresses{
		executor: inbox.NewAddressFromInt(executorAddressInt),
		code:     inbox.NewAddressFromInt(codeAddressInt),
	}
	return cf, true
}

func generateLog(txID, currentFrame, parentFrame value.Value, kind string) (*zerolog.Event, bool) {
	txIDInt, ok := txID.(value.IntValue)
	if !ok {
		return nil, false
	}
	txIDBytes := txIDInt.ToBytes()

	current, ok := getAddresses(currentFrame)
	if !ok {
		return nil, false
	}

	parent, ok := getAddresses(parentFrame)
	if !ok {
		return nil, false
	}
	logger := logger.Warn().
		Hex("tx_id", txIDBytes[:]).
		Str("kind", kind)
	if current.same() {
		logger = logger.Str("current", current.code.Hex())
	} else {
		logger = logger.Object("current", current)
	}

	if parent.same() {
		emptyAddress := common.Address{}
		if parent.code != emptyAddress {
			logger = logger.Str("parent", parent.code.Hex())
		}
	} else {
		logger = logger.Object("parent", parent)
	}
	return logger, true
}

func decodeEVMCallError(errorCode uint64) string {
	switch errorCode {
	case 0:
		return "application code error"
	case 1:
		return "Failed to transfer eth balance to contract: insufficient balance or unknown error"
	case 2:
		return "Can't pay for gas to contract"
	case 3:
		return "Failed to transfer eth balance to EOA"
	case 4:
		return "Can't pay for gas in constructor"
	case 5:
		return "Somehow the constructor didn't have storage"
	case 7:
		return "Should never reach end of call entry function"
	case 8:
		return "Should never reach end of call return function"
	case 9:
		return "Should never reach end of call return function"
	case 10:
		return "Called evmCallStack_getTopFrameMemoryOrDie while not in global stack frame"
	case 11:
		return "EVM code tried to jump to a forbidden EVM jump destination"
	case 12:
		return "Shouldn't reach at end of evmOp_getjumpaddr function"
	case 14:
		return "Called evmCallStack_queueMessage while not in global stack frame"
	case 15:
		return "Can't pay for gas in constructor"
	case 17:
		return "Called arbAddressTable_txcall while not in EVM tx"
	case 18:
		return "Called arbBLS_txcall or arbFunctionTable_txcall while not in EVM tx"
	case 19:
		return "Called arbosTest_txcall while not in EVM tx or error in snapshotAuxStack or restoreAuxStackAndCall"
	case 20:
		return "Chain hasn't been initialized"
	case 21:
		return "Called arbsys_txcall while not in EVM tx"
	case 22:
		return "Called arbowner_txcall while not in EVM tx"
	case 23:
		return "generateCodeForEvmSegment pushN without data"
	default:
		return "unknown"
	}
}

func handleDebugPrint(d value.Value) bool {
	tup, ok := d.(*value.TupleValue)
	if !ok || tup.Len() == 0 {
		return false
	}
	// Tuple already checked to be at least size 1
	debugPrintType, _ := tup.GetByInt64(0)
	debugPrintTypeInt, ok := debugPrintType.(value.IntValue)
	if !ok {
		return false
	}
	typ := debugPrintTypeInt.BigInt().Uint64()
	if typ == 664 {
		if tup.Len() != 2 {
			return false
		}
		subCodeVal, _ := tup.GetByInt64(1)
		subCodeInt, ok := subCodeVal.(value.IntValue)
		if !ok {
			return false
		}
		errorCode := subCodeInt.BigInt().Uint64()
		errorStr := decodeEVMCallError(errorCode)
		logger.Warn().
			Str("description", errorStr).
			Str("kind", "evm_call_error").
			Uint64("error_code", errorCode).
			Str("description", errorStr).
			Msg("debugprint")
		return true
	} else if typ == 666 && tup.Len() == 1 {
		logger.Error().Str("kind", "error_in_error_handler").Msg("debugprint")
		return true
	} else if typ == 665 || typ == 666 {
		var kind string
		if typ == 665 {
			kind = "out_of_gas"
		} else {
			kind = "hit_error_handler"
		}

		if tup.Len() != 4 {
			return false
		}
		txID, _ := tup.GetByInt64(1)
		currentFrame, _ := tup.GetByInt64(2)
		parentFrame, _ := tup.GetByInt64(3)

		logger, ok := generateLog(txID, currentFrame, parentFrame, kind)
		if !ok {
			return false
		}
		logger.Msg("debugprint")
		return true
	} else if typ == 10000 {
		if tup.Len() != 6 {
			return false
		}
		evmPC, _ := tup.GetByInt64(2)
		txID, _ := tup.GetByInt64(3)
		currentFrame, _ := tup.GetByInt64(4)
		parentFrame, _ := tup.GetByInt64(5)

		evmPCInt, ok := evmPC.(value.IntValue)
		if !ok {
			return false
		}

		logger, ok := generateLog(txID, currentFrame, parentFrame, "evm_revert")
		if !ok {
			return false
		}
		logger.Uint64("pc", evmPCInt.BigInt().Uint64()).Msg("debugprint")
		return true
	} else {
		return false
	}
}

func handleDebugPrints(debugPrints []value.Value) {
	for _, d := range debugPrints {
		if !handleDebugPrint(d) {
			logger.Debug().Str("raw", d.String()).Msg("debugprint")
		}
	}
}

func (m *Machine) ExecuteAssertion(
	maxGas uint64,
	goOverGas bool,
	messages []inbox.InboxMessage,
<<<<<<< HEAD
) (*protocol.ExecutionAssertion, []value.Value, uint64) {
	assertion, debugPrints, numSteps := m.Machine.ExecuteAssertion(maxGas, goOverGas, messages)
=======
	finalMessageOfBlock bool,
) (*protocol.ExecutionAssertion, []value.Value, uint64, error) {
	assertion, debugPrints, numSteps, err := m.Machine.ExecuteAssertion(maxGas, goOverGas, messages, finalMessageOfBlock)
	if err != nil {
		return nil, nil, 0, err
	}
>>>>>>> 6981d106
	handleDebugPrints(debugPrints)
	return assertion, debugPrints, numSteps, nil
}<|MERGE_RESOLUTION|>--- conflicted
+++ resolved
@@ -254,17 +254,11 @@
 	maxGas uint64,
 	goOverGas bool,
 	messages []inbox.InboxMessage,
-<<<<<<< HEAD
-) (*protocol.ExecutionAssertion, []value.Value, uint64) {
-	assertion, debugPrints, numSteps := m.Machine.ExecuteAssertion(maxGas, goOverGas, messages)
-=======
-	finalMessageOfBlock bool,
 ) (*protocol.ExecutionAssertion, []value.Value, uint64, error) {
-	assertion, debugPrints, numSteps, err := m.Machine.ExecuteAssertion(maxGas, goOverGas, messages, finalMessageOfBlock)
+	assertion, debugPrints, numSteps, err := m.Machine.ExecuteAssertion(maxGas, goOverGas, messages)
 	if err != nil {
 		return nil, nil, 0, err
 	}
->>>>>>> 6981d106
 	handleDebugPrints(debugPrints)
 	return assertion, debugPrints, numSteps, nil
 }
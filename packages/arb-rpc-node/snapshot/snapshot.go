/*
 * Copyright 2020, Offchain Labs, Inc.
 *
 * Licensed under the Apache License, Version 2.0 (the "License");
 * you may not use this file except in compliance with the License.
 * You may obtain a copy of the License at
 *
 *    http://www.apache.org/licenses/LICENSE-2.0
 *
 * Unless required by applicable law or agreed to in writing, software
 * distributed under the License is distributed on an "AS IS" BASIS,
 * WITHOUT WARRANTIES OR CONDITIONS OF ANY KIND, either express or implied.
 * See the License for the specific language governing permissions and
 * limitations under the License.
 */

package snapshot

import (
	"fmt"
	"math/big"

	"github.com/ethereum/go-ethereum/core/types"

	"github.com/pkg/errors"

	"github.com/offchainlabs/arbitrum/packages/arb-evm/arbos"
	"github.com/offchainlabs/arbitrum/packages/arb-evm/evm"
	"github.com/offchainlabs/arbitrum/packages/arb-evm/message"
	"github.com/offchainlabs/arbitrum/packages/arb-util/common"
	"github.com/offchainlabs/arbitrum/packages/arb-util/hashing"
	"github.com/offchainlabs/arbitrum/packages/arb-util/inbox"
	"github.com/offchainlabs/arbitrum/packages/arb-util/machine"
)

type Snapshot struct {
	mach            machine.Machine
	time            inbox.ChainTime
	nextInboxSeqNum *big.Int
	chainId         *big.Int
	arbosVersion    uint64
}

func NewSnapshot(mach machine.Machine, time inbox.ChainTime, chainId *big.Int, lastInboxSeq *big.Int) (*Snapshot, error) {
	snap := &Snapshot{
		mach:            mach,
		time:            time,
		nextInboxSeqNum: new(big.Int).Add(lastInboxSeq, big.NewInt(1)),
		chainId:         chainId,
	}
	ver, err := snap.ArbOSVersion()
	if err != nil {
		return nil, err
	}
	snap.arbosVersion = ver.Uint64()
	return snap, nil
}

// AddMessage can only be called if the snapshot is uniquely owned
// If an error is returned, s is unmodified
func (s *Snapshot) AddMessage(msg message.Message, sender common.Address, targetHash common.Hash) (*evm.TxResult, error) {
	mach := s.mach.Clone()
	chainTime := inbox.ChainTime{
		BlockNum:  common.NewTimeBlocksInt(0),
		Timestamp: big.NewInt(0),
	}
	inboxMsg := message.NewInboxMessage(msg, sender, s.nextInboxSeqNum, big.NewInt(0), chainTime)
	res, err := runTx(mach, inboxMsg, targetHash)
	if err != nil {
		return nil, err
	}
	s.mach = mach
	s.nextInboxSeqNum = new(big.Int).Add(s.nextInboxSeqNum, big.NewInt(1))
	return res, nil
}

// AdvanceTime can only be called if the snapshot is uniquely owned
func (s *Snapshot) AdvanceTime(time inbox.ChainTime) {
	s.time = time
}

func (s *Snapshot) Clone() *Snapshot {
	return &Snapshot{
		mach: s.mach,
		time: inbox.ChainTime{
			BlockNum:  s.time.BlockNum.Clone(),
			Timestamp: new(big.Int).Set(s.time.Timestamp),
		},
		nextInboxSeqNum: new(big.Int).Set(s.nextInboxSeqNum),
		chainId:         new(big.Int).Set(s.chainId),
	}
}

func (s *Snapshot) Height() *common.TimeBlocks {
	return s.time.BlockNum
}

func (s *Snapshot) EstimateGas(tx *types.Transaction, aggregator, sender common.Address) (*evm.TxResult, error) {
	if s.arbosVersion < 3 {

		var dest common.Address
		if tx.To() != nil {
			copy(dest[:], tx.To().Bytes())
		}
		msg := message.ContractTransaction{
			BasicTx: message.BasicTx{
				MaxGas:      new(big.Int).SetUint64(tx.Gas()),
				GasPriceBid: tx.GasPrice(),
				DestAddress: dest,
				Payment:     tx.Value(),
				Data:        tx.Data(),
			},
		}
		return s.Call(msg, sender)
	} else {
		gasEstimationMessage, err := message.NewGasEstimationMessage(aggregator, message.NewCompressedECDSAFromEth(tx))
		if err != nil {
			return nil, err
		}
		targetHash := hashing.SoliditySHA3(hashing.Uint256(s.chainId), hashing.Uint256(s.nextInboxSeqNum))
		targetHash = hashing.SoliditySHA3(hashing.Bytes32(targetHash), hashing.Uint256(big.NewInt(0)))
		return s.TryTx(gasEstimationMessage, sender, targetHash)
	}
}

func (s *Snapshot) Call(msg message.ContractTransaction, sender common.Address) (*evm.TxResult, error) {
	targetHash := hashing.SoliditySHA3(hashing.Uint256(s.chainId), hashing.Uint256(s.nextInboxSeqNum))
	return s.TryTx(message.NewSafeL2Message(msg), sender, targetHash)
}

func (s *Snapshot) TryTx(msg message.Message, sender common.Address, targetHash common.Hash) (*evm.TxResult, error) {
	inboxMsg := message.NewInboxMessage(msg, sender, s.nextInboxSeqNum, big.NewInt(0), s.time)
	return runTx(s.mach.Clone(), inboxMsg, targetHash)
}

func (s *Snapshot) BasicCall(data []byte, dest common.Address) (*evm.TxResult, error) {
	msg := message.ContractTransaction{
		BasicTx: message.BasicTx{
			MaxGas:      big.NewInt(1000000000),
			GasPriceBid: big.NewInt(0),
			DestAddress: dest,
			Payment:     big.NewInt(0),
			Data:        data,
		},
	}
	return s.Call(msg, common.Address{})
}

func checkValidResult(res *evm.TxResult) error {
	if res.ResultCode == evm.ReturnCode {
		return nil
	}
	return errors.Errorf("error processing call %v", res.ResultCode)
}

func (s *Snapshot) GetBalance(account common.Address) (*big.Int, error) {
	res, err := s.BasicCall(arbos.GetBalanceData(account), common.NewAddressFromEth(arbos.ARB_INFO_ADDRESS))
	if err != nil {
		return nil, err
	}
	if err := checkValidResult(res); err != nil {
		return nil, err
	}
	return arbos.ParseBalanceResult(res)
}

func (s *Snapshot) GetTransactionCount(account common.Address) (*big.Int, error) {
	res, err := s.BasicCall(arbos.TransactionCountData(account), common.NewAddressFromEth(arbos.ARB_SYS_ADDRESS))
	if err != nil {
		return nil, err
	}
	if err := checkValidResult(res); err != nil {
		return nil, err
	}
	return arbos.ParseTransactionCountResult(res)
}

func (s *Snapshot) GetCode(account common.Address) ([]byte, error) {
	res, err := s.BasicCall(arbos.GetCodeData(account), common.NewAddressFromEth(arbos.ARB_INFO_ADDRESS))
	if err != nil {
		return nil, err
	}
	if err := checkValidResult(res); err != nil {
		return nil, err
	}
	return arbos.ParseCodeResult(res)
}

func (s *Snapshot) GetStorageAt(account common.Address, index *big.Int) (*big.Int, error) {
	res, err := s.BasicCall(arbos.StorageAtData(account, index), common.NewAddressFromEth(arbos.ARB_SYS_ADDRESS))
	if err != nil {
		return nil, err
	}
	if err := checkValidResult(res); err != nil {
		return nil, err
	}
	return arbos.ParseGetStorageAtResult(res)
}

func (s *Snapshot) ArbOSVersion() (*big.Int, error) {
	res, err := s.BasicCall(arbos.ArbOSVersionData(), common.NewAddressFromEth(arbos.ARB_SYS_ADDRESS))
	if err != nil {
		return nil, err
	}
	if err := checkValidResult(res); err != nil {
		return nil, err
	}
	return arbos.ParseArbOSVersionResult(res)
}

func runTx(mach machine.Machine, msg inbox.InboxMessage, targetHash common.Hash) (*evm.TxResult, error) {
<<<<<<< HEAD
	assertion, _, steps := mach.ExecuteAssertionAdvanced(100000000000, false, nil, []inbox.InboxMessage{msg}, true, common.Hash{}, common.Hash{})
=======
	assertion, _, steps, err := mach.ExecuteAssertionAdvanced(100000000000, false, nil, false, []inbox.InboxMessage{msg}, true, common.Hash{}, common.Hash{})
	if err != nil {
		return nil, err
	}
>>>>>>> 6981d106

	// If the machine wasn't able to run and it reports that it is currently
	// blocked, return the block reason to give the client more information
	// as opposed to just returning a general "call produced no output"
	if br := mach.IsBlocked(true); steps == 0 && br != nil {
		return nil, errors.Errorf("can't produce solution since machine is blocked %v", br)
	}

	avmLogs := assertion.Logs
	if len(avmLogs) == 0 {
		fmt.Println("Running message didn't produce log")
		fmt.Println("Gas used", assertion.NumGas)
		fmt.Println("mach state after", mach)
		return nil, errors.New("no logs produced by tx")
	}

	res, err := evm.NewTxResultFromValue(avmLogs[len(avmLogs)-1])
	if err != nil {
		return nil, err
	}

	if res.IncomingRequest.MessageID != targetHash {
		return nil, errors.Errorf("call got unexpected result %v instead of %v", res.IncomingRequest.MessageID, targetHash)
	}

	return res, nil
}<|MERGE_RESOLUTION|>--- conflicted
+++ resolved
@@ -209,14 +209,10 @@
 }
 
 func runTx(mach machine.Machine, msg inbox.InboxMessage, targetHash common.Hash) (*evm.TxResult, error) {
-<<<<<<< HEAD
-	assertion, _, steps := mach.ExecuteAssertionAdvanced(100000000000, false, nil, []inbox.InboxMessage{msg}, true, common.Hash{}, common.Hash{})
-=======
-	assertion, _, steps, err := mach.ExecuteAssertionAdvanced(100000000000, false, nil, false, []inbox.InboxMessage{msg}, true, common.Hash{}, common.Hash{})
-	if err != nil {
-		return nil, err
-	}
->>>>>>> 6981d106
+	assertion, _, steps, err := mach.ExecuteAssertionAdvanced(100000000000, false, nil, []inbox.InboxMessage{msg}, true, common.Hash{}, common.Hash{})
+	if err != nil {
+		return nil, err
+	}
 
 	// If the machine wasn't able to run and it reports that it is currently
 	// blocked, return the block reason to give the client more information

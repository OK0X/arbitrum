--- conflicted
+++ resolved
@@ -106,15 +106,11 @@
 	return proto.Marshal(cob)
 }
 
-<<<<<<< HEAD
-func (m *ChainObserverBuf) UnmarshalFromCheckpoint(ctx structures.RestoreContext, _client arbbridge.ArbRollup) *ChainObserver {
-=======
 func (m *ChainObserverBuf) UnmarshalFromCheckpoint(
 	ctx context.Context,
 	restoreCtx structures.RestoreContext,
-	_client *ethbridge.ArbRollup,
+	_client arbbridge.ArbRollup,
 ) *ChainObserver {
->>>>>>> fdb7f4b0
 	chain := &ChainObserver{
 		RWMutex:      &sync.RWMutex{},
 		nodeGraph:    m.StakedNodeGraph.UnmarshalFromCheckpoint(restoreCtx),
@@ -135,11 +131,7 @@
 	return chain
 }
 
-<<<<<<< HEAD
-func UnmarshalChainObserverFromBytes(buf []byte, ctx structures.RestoreContext, client arbbridge.ArbRollup) (*ChainObserver, error) {
-=======
-func UnmarshalChainObserverFromBytes(ctx context.Context, buf []byte, restoreCtx structures.RestoreContext, client *ethbridge.ArbRollup) (*ChainObserver, error) {
->>>>>>> fdb7f4b0
+func UnmarshalChainObserverFromBytes(ctx context.Context, buf []byte, restoreCtx structures.RestoreContext, client arbbridge.ArbRollup) (*ChainObserver, error) {
 	cob := &ChainObserverBuf{}
 	if err := proto.Unmarshal(buf, cob); err != nil {
 		return nil, err
